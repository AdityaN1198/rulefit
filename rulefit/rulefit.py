--- conflicted
+++ resolved
@@ -147,15 +147,10 @@
 
     Warning: this class should not be used directly.
     """
-<<<<<<< HEAD
+
     def __init__(self,
                  rule_conditions,prediction_value):
         self.conditions = OrderedSet(rule_conditions)
-=======
-
-    def __init__(self, rule_conditions, prediction_value):
-        self.conditions = set(rule_conditions)
->>>>>>> 7071a019
         self.support = min([x.support for x in rule_conditions])
         self.prediction_value = prediction_value
         self.rule_direction = None
@@ -188,14 +183,9 @@
 
 
 def extract_rules_from_tree(tree, feature_names=None):
-<<<<<<< HEAD
     """Helper to turn a tree into as set of rules
     """
     rules = OrderedSet()
-=======
-    """Helper to turn a tree into as set of rules"""
-    rules = set()
->>>>>>> 7071a019
 
     def traverse_nodes(
         node_id=0, operator=None, threshold=None, feature=None, conditions=[]
